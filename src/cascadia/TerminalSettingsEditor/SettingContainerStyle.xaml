<!--
    Copyright (c) Microsoft Corporation. All rights reserved. Licensed under
    the MIT License. See LICENSE in the project root for license information.
-->
<ResourceDictionary xmlns="http://schemas.microsoft.com/winfx/2006/xaml/presentation"
                    xmlns:x="http://schemas.microsoft.com/winfx/2006/xaml"
                    xmlns:d="http://schemas.microsoft.com/expression/blend/2008"
                    xmlns:local="using:Microsoft.Terminal.Settings.Editor"
                    xmlns:mc="http://schemas.openxmlformats.org/markup-compatibility/2006"
                    xmlns:muxc="using:Microsoft.UI.Xaml.Controls"
                    mc:Ignorable="d">

    <ResourceDictionary.ThemeDictionaries>
        <ResourceDictionary x:Key="Light">
            <Style x:Key="SecondaryTextBlockStyle"
                   TargetType="TextBlock">
                <Setter Property="Foreground" Value="{ThemeResource SystemBaseMediumColor}" />
            </Style>
            <SolidColorBrush x:Key="SubgroupHeaderBrush"
                             Color="{StaticResource SystemBaseMediumColor}" />
<<<<<<< HEAD
            <Color x:Key="CardStrokeColorDefault">#0F000000</Color>
            <SolidColorBrush x:Key="CardStrokeColorDefaultBrush"
                             Color="{StaticResource CardStrokeColorDefault}" />
            <StaticResource x:Key="ExpanderHeaderBorderBrush"
                            ResourceKey="CardStrokeColorDefaultBrush" />
=======
>>>>>>> 35504f4e
        </ResourceDictionary>
        <ResourceDictionary x:Key="HighContrast">
            <Style x:Key="SecondaryTextBlockStyle"
                   TargetType="TextBlock" />
            <!--  Do not mess with the foreground color for High Contrast. Let it ride as is.  -->
            <SolidColorBrush x:Key="SubgroupHeaderBrush"
                             Color="{ThemeResource SystemColorWindowTextColor}" />
<<<<<<< HEAD
            <StaticResource x:Key="ExpanderHeaderBorderBrush"
                            ResourceKey="SystemColorButtonTextColorBrush" />
=======
>>>>>>> 35504f4e
        </ResourceDictionary>
        <ResourceDictionary x:Key="Dark">
            <Style x:Key="SecondaryTextBlockStyle"
                   TargetType="TextBlock">
                <Setter Property="Foreground" Value="{ThemeResource SystemBaseMediumColor}" />
            </Style>
            <SolidColorBrush x:Key="SubgroupHeaderBrush"
                             Color="{StaticResource SystemBaseMediumColor}" />
<<<<<<< HEAD
            <Color x:Key="CardStrokeColorDefault">#19000000</Color>
            <SolidColorBrush x:Key="CardStrokeColorDefaultBrush"
                             Color="{StaticResource CardStrokeColorDefault}" />
            <StaticResource x:Key="ExpanderHeaderBorderBrush"
                            ResourceKey="CardStrokeColorDefaultBrush" />
=======
>>>>>>> 35504f4e
        </ResourceDictionary>
    </ResourceDictionary.ThemeDictionaries>

    <Style x:Key="StackPanelInExpanderStyle"
           TargetType="StackPanel">
        <Setter Property="VerticalAlignment" Value="Center" />
        <Setter Property="Padding" Value="0,12,0,12" />
    </Style>

    <Style x:Key="SettingContainerResetButtonStyle"
           TargetType="Button">
        <Setter Property="Margin" Value="5,0,0,0" />
        <Setter Property="Height" Value="19" />
        <Setter Property="Width" Value="19" />
        <Setter Property="Padding" Value="0" />
        <Setter Property="BorderBrush" Value="Transparent" />
        <Setter Property="Background" Value="Transparent" />
    </Style>

    <Style x:Key="SettingContainerFontIconStyle"
           TargetType="FontIcon">
        <Setter Property="Foreground" Value="{StaticResource SystemAccentColor}" />
        <Setter Property="FontSize" Value="11" />
        <Setter Property="FontFamily" Value="Segoe Fluent Icons" />
    </Style>

    <Style x:Key="NonExpanderGrid"
           TargetType="Grid">
        <Setter Property="Background" Value="{ThemeResource ExpanderHeaderBackground}" />
        <Setter Property="MinWidth" Value="{ThemeResource FlyoutThemeMinWidth}" />
        <Setter Property="MinHeight" Value="64" />
        <Setter Property="BorderThickness" Value="{ThemeResource ExpanderHeaderBorderThickness}" />
        <Setter Property="BorderBrush" Value="{ThemeResource ExpanderHeaderBorderBrush}" />
        <Setter Property="Padding" Value="16,0,8,0" />
<<<<<<< HEAD
        <Setter Property="HorizontalAlignment" Value="Stretch" />
=======
        <Setter Property="Margin" Value="0,4,0,0" />
>>>>>>> 35504f4e
        <Setter Property="CornerRadius" Value="{ThemeResource ControlCornerRadius}" />
    </Style>

    <Style x:Key="SettingsPageItemHeaderStyle"
           BasedOn="{StaticResource BodyTextBlockStyle}"
           TargetType="TextBlock">
        <Setter Property="LineHeight" Value="20" />
        <Setter Property="TextWrapping" Value="WrapWholeWords" />
    </Style>

    <Style x:Key="SettingsPageItemDescriptionStyle"
           BasedOn="{StaticResource CaptionTextBlockStyle}"
           TargetType="TextBlock">
        <Setter Property="Margin" Value="0,0,24,0" />
        <Setter Property="LineHeight" Value="16" />
        <Setter Property="Foreground" Value="{ThemeResource SubgroupHeaderBrush}" />
        <Setter Property="TextWrapping" Value="WrapWholeWords" />
    </Style>

    <Style TargetType="local:SettingContainer">
<<<<<<< HEAD
        <Setter Property="Margin" Value="0,4,8,0" />
            <Setter Property="IsTabStop" Value="False" />
=======
        <Setter Property="IsTabStop" Value="False" />
>>>>>>> 35504f4e
        <Setter Property="MaxWidth" Value="1000" />
        <Setter Property="Template">
            <Setter.Value>
                <ControlTemplate TargetType="local:SettingContainer">
                    <Grid Style="{StaticResource NonExpanderGrid}">
                        <Grid.ColumnDefinitions>
                            <ColumnDefinition Width="*" />
                            <ColumnDefinition Width="Auto" />
                        </Grid.ColumnDefinitions>
                        <StackPanel Style="{StaticResource StackPanelInExpanderStyle}">
                            <StackPanel Orientation="Horizontal">
                                <TextBlock Style="{StaticResource SettingsPageItemHeaderStyle}"
                                           Text="{TemplateBinding Header}" />
                                <Button x:Name="ResetButton"
                                        Style="{StaticResource SettingContainerResetButtonStyle}">
                                    <FontIcon Glyph="&#xE845;"
                                              Style="{StaticResource SettingContainerFontIconStyle}" />
                                </Button>
                            </StackPanel>
                            <TextBlock x:Name="HelpTextBlock"
                                       Style="{StaticResource SettingsPageItemDescriptionStyle}"
                                       Text="{TemplateBinding HelpText}" />
                        </StackPanel>
                        <ContentPresenter Grid.Column="1"
                                          HorizontalAlignment="Right"
                                          VerticalAlignment="Center"
                                          Content="{TemplateBinding Content}" />
                    </Grid>
                </ControlTemplate>
            </Setter.Value>
        </Setter>
    </Style>

    <Style x:Key="ExpanderSettingContainerStyle"
           TargetType="local:SettingContainer">
        <Setter Property="MaxWidth" Value="1000" />
        <Setter Property="Template">
            <Setter.Value>
                <ControlTemplate TargetType="local:SettingContainer">
                    <muxc:Expander Margin="0,4,0,0"
                                   HorizontalAlignment="Stretch"
                                   HorizontalContentAlignment="Stretch"
                                   Content="{TemplateBinding Content}">
                        <muxc:Expander.Header>
                            <Grid MinHeight="64">
                                <Grid.ColumnDefinitions>
                                    <ColumnDefinition Width="*" />
                                    <ColumnDefinition Width="Auto" />
                                </Grid.ColumnDefinitions>
                                <StackPanel Style="{StaticResource StackPanelInExpanderStyle}">
                                    <StackPanel Orientation="Horizontal">
                                        <TextBlock Style="{StaticResource SettingsPageItemHeaderStyle}"
                                                   Text="{TemplateBinding Header}" />
                                        <Button x:Name="ResetButton"
                                                Style="{StaticResource SettingContainerResetButtonStyle}">
                                            <FontIcon Glyph="&#xE845;"
                                                      Style="{StaticResource SettingContainerFontIconStyle}" />
                                        </Button>
                                    </StackPanel>
                                    <TextBlock x:Name="HelpTextBlock"
                                               Style="{StaticResource SettingsPageItemDescriptionStyle}"
                                               Text="{TemplateBinding HelpText}" />
                                </StackPanel>
                                <TextBlock Grid.Column="1"
                                           MaxWidth="250"
                                           Margin="0,0,-16,0"
                                           HorizontalAlignment="Right"
                                           VerticalAlignment="Center"
                                           FontFamily="Segoe UI, Segoe MDL2 Assets"
                                           Style="{StaticResource SettingsPageItemDescriptionStyle}"
                                           Text="{TemplateBinding CurrentValue}" />
                            </Grid>
                        </muxc:Expander.Header>
                    </muxc:Expander>
                </ControlTemplate>
            </Setter.Value>
        </Setter>
    </Style>

</ResourceDictionary>
<|MERGE_RESOLUTION|>--- conflicted
+++ resolved
@@ -1,201 +1,184 @@
-<!--
-    Copyright (c) Microsoft Corporation. All rights reserved. Licensed under
-    the MIT License. See LICENSE in the project root for license information.
--->
-<ResourceDictionary xmlns="http://schemas.microsoft.com/winfx/2006/xaml/presentation"
-                    xmlns:x="http://schemas.microsoft.com/winfx/2006/xaml"
-                    xmlns:d="http://schemas.microsoft.com/expression/blend/2008"
-                    xmlns:local="using:Microsoft.Terminal.Settings.Editor"
-                    xmlns:mc="http://schemas.openxmlformats.org/markup-compatibility/2006"
-                    xmlns:muxc="using:Microsoft.UI.Xaml.Controls"
-                    mc:Ignorable="d">
-
-    <ResourceDictionary.ThemeDictionaries>
-        <ResourceDictionary x:Key="Light">
-            <Style x:Key="SecondaryTextBlockStyle"
-                   TargetType="TextBlock">
-                <Setter Property="Foreground" Value="{ThemeResource SystemBaseMediumColor}" />
-            </Style>
-            <SolidColorBrush x:Key="SubgroupHeaderBrush"
-                             Color="{StaticResource SystemBaseMediumColor}" />
-<<<<<<< HEAD
-            <Color x:Key="CardStrokeColorDefault">#0F000000</Color>
-            <SolidColorBrush x:Key="CardStrokeColorDefaultBrush"
-                             Color="{StaticResource CardStrokeColorDefault}" />
-            <StaticResource x:Key="ExpanderHeaderBorderBrush"
-                            ResourceKey="CardStrokeColorDefaultBrush" />
-=======
->>>>>>> 35504f4e
-        </ResourceDictionary>
-        <ResourceDictionary x:Key="HighContrast">
-            <Style x:Key="SecondaryTextBlockStyle"
-                   TargetType="TextBlock" />
-            <!--  Do not mess with the foreground color for High Contrast. Let it ride as is.  -->
-            <SolidColorBrush x:Key="SubgroupHeaderBrush"
-                             Color="{ThemeResource SystemColorWindowTextColor}" />
-<<<<<<< HEAD
-            <StaticResource x:Key="ExpanderHeaderBorderBrush"
-                            ResourceKey="SystemColorButtonTextColorBrush" />
-=======
->>>>>>> 35504f4e
-        </ResourceDictionary>
-        <ResourceDictionary x:Key="Dark">
-            <Style x:Key="SecondaryTextBlockStyle"
-                   TargetType="TextBlock">
-                <Setter Property="Foreground" Value="{ThemeResource SystemBaseMediumColor}" />
-            </Style>
-            <SolidColorBrush x:Key="SubgroupHeaderBrush"
-                             Color="{StaticResource SystemBaseMediumColor}" />
-<<<<<<< HEAD
-            <Color x:Key="CardStrokeColorDefault">#19000000</Color>
-            <SolidColorBrush x:Key="CardStrokeColorDefaultBrush"
-                             Color="{StaticResource CardStrokeColorDefault}" />
-            <StaticResource x:Key="ExpanderHeaderBorderBrush"
-                            ResourceKey="CardStrokeColorDefaultBrush" />
-=======
->>>>>>> 35504f4e
-        </ResourceDictionary>
-    </ResourceDictionary.ThemeDictionaries>
-
-    <Style x:Key="StackPanelInExpanderStyle"
-           TargetType="StackPanel">
-        <Setter Property="VerticalAlignment" Value="Center" />
-        <Setter Property="Padding" Value="0,12,0,12" />
-    </Style>
-
-    <Style x:Key="SettingContainerResetButtonStyle"
-           TargetType="Button">
-        <Setter Property="Margin" Value="5,0,0,0" />
-        <Setter Property="Height" Value="19" />
-        <Setter Property="Width" Value="19" />
-        <Setter Property="Padding" Value="0" />
-        <Setter Property="BorderBrush" Value="Transparent" />
-        <Setter Property="Background" Value="Transparent" />
-    </Style>
-
-    <Style x:Key="SettingContainerFontIconStyle"
-           TargetType="FontIcon">
-        <Setter Property="Foreground" Value="{StaticResource SystemAccentColor}" />
-        <Setter Property="FontSize" Value="11" />
-        <Setter Property="FontFamily" Value="Segoe Fluent Icons" />
-    </Style>
-
-    <Style x:Key="NonExpanderGrid"
-           TargetType="Grid">
-        <Setter Property="Background" Value="{ThemeResource ExpanderHeaderBackground}" />
-        <Setter Property="MinWidth" Value="{ThemeResource FlyoutThemeMinWidth}" />
-        <Setter Property="MinHeight" Value="64" />
-        <Setter Property="BorderThickness" Value="{ThemeResource ExpanderHeaderBorderThickness}" />
-        <Setter Property="BorderBrush" Value="{ThemeResource ExpanderHeaderBorderBrush}" />
-        <Setter Property="Padding" Value="16,0,8,0" />
-<<<<<<< HEAD
-        <Setter Property="HorizontalAlignment" Value="Stretch" />
-=======
-        <Setter Property="Margin" Value="0,4,0,0" />
->>>>>>> 35504f4e
-        <Setter Property="CornerRadius" Value="{ThemeResource ControlCornerRadius}" />
-    </Style>
-
-    <Style x:Key="SettingsPageItemHeaderStyle"
-           BasedOn="{StaticResource BodyTextBlockStyle}"
-           TargetType="TextBlock">
-        <Setter Property="LineHeight" Value="20" />
-        <Setter Property="TextWrapping" Value="WrapWholeWords" />
-    </Style>
-
-    <Style x:Key="SettingsPageItemDescriptionStyle"
-           BasedOn="{StaticResource CaptionTextBlockStyle}"
-           TargetType="TextBlock">
-        <Setter Property="Margin" Value="0,0,24,0" />
-        <Setter Property="LineHeight" Value="16" />
-        <Setter Property="Foreground" Value="{ThemeResource SubgroupHeaderBrush}" />
-        <Setter Property="TextWrapping" Value="WrapWholeWords" />
-    </Style>
-
-    <Style TargetType="local:SettingContainer">
-<<<<<<< HEAD
-        <Setter Property="Margin" Value="0,4,8,0" />
-            <Setter Property="IsTabStop" Value="False" />
-=======
-        <Setter Property="IsTabStop" Value="False" />
->>>>>>> 35504f4e
-        <Setter Property="MaxWidth" Value="1000" />
-        <Setter Property="Template">
-            <Setter.Value>
-                <ControlTemplate TargetType="local:SettingContainer">
-                    <Grid Style="{StaticResource NonExpanderGrid}">
-                        <Grid.ColumnDefinitions>
-                            <ColumnDefinition Width="*" />
-                            <ColumnDefinition Width="Auto" />
-                        </Grid.ColumnDefinitions>
-                        <StackPanel Style="{StaticResource StackPanelInExpanderStyle}">
-                            <StackPanel Orientation="Horizontal">
-                                <TextBlock Style="{StaticResource SettingsPageItemHeaderStyle}"
-                                           Text="{TemplateBinding Header}" />
-                                <Button x:Name="ResetButton"
-                                        Style="{StaticResource SettingContainerResetButtonStyle}">
-                                    <FontIcon Glyph="&#xE845;"
-                                              Style="{StaticResource SettingContainerFontIconStyle}" />
-                                </Button>
-                            </StackPanel>
-                            <TextBlock x:Name="HelpTextBlock"
-                                       Style="{StaticResource SettingsPageItemDescriptionStyle}"
-                                       Text="{TemplateBinding HelpText}" />
-                        </StackPanel>
-                        <ContentPresenter Grid.Column="1"
-                                          HorizontalAlignment="Right"
-                                          VerticalAlignment="Center"
-                                          Content="{TemplateBinding Content}" />
-                    </Grid>
-                </ControlTemplate>
-            </Setter.Value>
-        </Setter>
-    </Style>
-
-    <Style x:Key="ExpanderSettingContainerStyle"
-           TargetType="local:SettingContainer">
-        <Setter Property="MaxWidth" Value="1000" />
-        <Setter Property="Template">
-            <Setter.Value>
-                <ControlTemplate TargetType="local:SettingContainer">
-                    <muxc:Expander Margin="0,4,0,0"
-                                   HorizontalAlignment="Stretch"
-                                   HorizontalContentAlignment="Stretch"
-                                   Content="{TemplateBinding Content}">
-                        <muxc:Expander.Header>
-                            <Grid MinHeight="64">
-                                <Grid.ColumnDefinitions>
-                                    <ColumnDefinition Width="*" />
-                                    <ColumnDefinition Width="Auto" />
-                                </Grid.ColumnDefinitions>
-                                <StackPanel Style="{StaticResource StackPanelInExpanderStyle}">
-                                    <StackPanel Orientation="Horizontal">
-                                        <TextBlock Style="{StaticResource SettingsPageItemHeaderStyle}"
-                                                   Text="{TemplateBinding Header}" />
-                                        <Button x:Name="ResetButton"
-                                                Style="{StaticResource SettingContainerResetButtonStyle}">
-                                            <FontIcon Glyph="&#xE845;"
-                                                      Style="{StaticResource SettingContainerFontIconStyle}" />
-                                        </Button>
-                                    </StackPanel>
-                                    <TextBlock x:Name="HelpTextBlock"
-                                               Style="{StaticResource SettingsPageItemDescriptionStyle}"
-                                               Text="{TemplateBinding HelpText}" />
-                                </StackPanel>
-                                <TextBlock Grid.Column="1"
-                                           MaxWidth="250"
-                                           Margin="0,0,-16,0"
-                                           HorizontalAlignment="Right"
-                                           VerticalAlignment="Center"
-                                           FontFamily="Segoe UI, Segoe MDL2 Assets"
-                                           Style="{StaticResource SettingsPageItemDescriptionStyle}"
-                                           Text="{TemplateBinding CurrentValue}" />
-                            </Grid>
-                        </muxc:Expander.Header>
-                    </muxc:Expander>
-                </ControlTemplate>
-            </Setter.Value>
-        </Setter>
-    </Style>
-
-</ResourceDictionary>
+<!--
+    Copyright (c) Microsoft Corporation. All rights reserved. Licensed under
+    the MIT License. See LICENSE in the project root for license information.
+-->
+<ResourceDictionary xmlns="http://schemas.microsoft.com/winfx/2006/xaml/presentation"
+                    xmlns:x="http://schemas.microsoft.com/winfx/2006/xaml"
+                    xmlns:d="http://schemas.microsoft.com/expression/blend/2008"
+                    xmlns:local="using:Microsoft.Terminal.Settings.Editor"
+                    xmlns:mc="http://schemas.openxmlformats.org/markup-compatibility/2006"
+                    xmlns:muxc="using:Microsoft.UI.Xaml.Controls"
+                    mc:Ignorable="d">
+
+    <ResourceDictionary.ThemeDictionaries>
+        <ResourceDictionary x:Key="Light">
+            <Style x:Key="SecondaryTextBlockStyle"
+                   TargetType="TextBlock">
+                <Setter Property="Foreground" Value="{ThemeResource SystemBaseMediumColor}" />
+            </Style>
+            <SolidColorBrush x:Key="SubgroupHeaderBrush"
+                             Color="{StaticResource SystemBaseMediumColor}" />
+            <Color x:Key="CardStrokeColorDefault">#0F000000</Color>
+            <SolidColorBrush x:Key="CardStrokeColorDefaultBrush"
+                             Color="{StaticResource CardStrokeColorDefault}" />
+                <StaticResource x:Key="ExpanderHeaderBorderBrush"
+                            ResourceKey="CardStrokeColorDefaultBrush" />
+        </ResourceDictionary>
+        <ResourceDictionary x:Key="HighContrast">
+            <Style x:Key="SecondaryTextBlockStyle"
+                   TargetType="TextBlock" />
+            <!--  Do not mess with the foreground color for High Contrast. Let it ride as is.  -->
+            <SolidColorBrush x:Key="SubgroupHeaderBrush"
+                             Color="{ThemeResource SystemColorWindowTextColor}" />
+            <StaticResource x:Key="ExpanderHeaderBorderBrush"
+                            ResourceKey="SystemColorButtonTextColorBrush" />
+        </ResourceDictionary>
+        <ResourceDictionary x:Key="Dark">
+            <Style x:Key="SecondaryTextBlockStyle"
+                   TargetType="TextBlock">
+                <Setter Property="Foreground" Value="{ThemeResource SystemBaseMediumColor}" />
+            </Style>
+            <SolidColorBrush x:Key="SubgroupHeaderBrush"
+                             Color="{StaticResource SystemBaseMediumColor}" />
+            <Color x:Key="CardStrokeColorDefault">#19000000</Color>
+            <SolidColorBrush x:Key="CardStrokeColorDefaultBrush"
+                             Color="{StaticResource CardStrokeColorDefault}" />
+            <StaticResource x:Key="ExpanderHeaderBorderBrush"
+                            ResourceKey="CardStrokeColorDefaultBrush" />
+        </ResourceDictionary>
+    </ResourceDictionary.ThemeDictionaries>
+
+    <Style x:Key="StackPanelInExpanderStyle"
+           TargetType="StackPanel">
+        <Setter Property="VerticalAlignment" Value="Center" />
+        <Setter Property="Padding" Value="0,12,0,12" />
+    </Style>
+
+    <Style x:Key="SettingContainerResetButtonStyle"
+           TargetType="Button">
+        <Setter Property="Margin" Value="5,0,0,0" />
+        <Setter Property="Height" Value="19" />
+        <Setter Property="Width" Value="19" />
+        <Setter Property="Padding" Value="0" />
+        <Setter Property="BorderBrush" Value="Transparent" />
+        <Setter Property="Background" Value="Transparent" />
+    </Style>
+
+    <Style x:Key="SettingContainerFontIconStyle"
+           TargetType="FontIcon">
+        <Setter Property="Foreground" Value="{StaticResource SystemAccentColor}" />
+        <Setter Property="FontSize" Value="11" />
+        <Setter Property="FontFamily" Value="Segoe Fluent Icons" />
+    </Style>
+
+    <Style x:Key="NonExpanderGrid"
+           TargetType="Grid">
+        <Setter Property="Background" Value="{ThemeResource ExpanderHeaderBackground}" />
+        <Setter Property="MinWidth" Value="{ThemeResource FlyoutThemeMinWidth}" />
+        <Setter Property="MinHeight" Value="64" />
+        <Setter Property="BorderThickness" Value="{ThemeResource ExpanderHeaderBorderThickness}" />
+        <Setter Property="BorderBrush" Value="{ThemeResource ExpanderHeaderBorderBrush}" />
+        <Setter Property="Padding" Value="16,0,8,0" />
+        <Setter Property="HorizontalAlignment" Value="Stretch" />
+            <Setter Property="CornerRadius" Value="{ThemeResource ControlCornerRadius}" />
+    </Style>
+
+    <Style x:Key="SettingsPageItemHeaderStyle"
+           BasedOn="{StaticResource BodyTextBlockStyle}"
+           TargetType="TextBlock">
+        <Setter Property="LineHeight" Value="20" />
+        <Setter Property="TextWrapping" Value="WrapWholeWords" />
+    </Style>
+
+    <Style x:Key="SettingsPageItemDescriptionStyle"
+           BasedOn="{StaticResource CaptionTextBlockStyle}"
+           TargetType="TextBlock">
+        <Setter Property="Margin" Value="0,0,24,0" />
+        <Setter Property="LineHeight" Value="16" />
+        <Setter Property="Foreground" Value="{ThemeResource SubgroupHeaderBrush}" />
+        <Setter Property="TextWrapping" Value="WrapWholeWords" />
+    </Style>
+
+    <Style TargetType="local:SettingContainer">
+        <Setter Property="Margin" Value="0,4,8,0" />
+        <Setter Property="IsTabStop" Value="False" />
+        <Setter Property="MaxWidth" Value="1000" />
+        <Setter Property="Template">
+            <Setter.Value>
+                <ControlTemplate TargetType="local:SettingContainer">
+                    <Grid Style="{StaticResource NonExpanderGrid}">
+                        <Grid.ColumnDefinitions>
+                            <ColumnDefinition Width="*" />
+                            <ColumnDefinition Width="Auto" />
+                        </Grid.ColumnDefinitions>
+                        <StackPanel Style="{StaticResource StackPanelInExpanderStyle}">
+                            <StackPanel Orientation="Horizontal">
+                                <TextBlock Style="{StaticResource SettingsPageItemHeaderStyle}"
+                                           Text="{TemplateBinding Header}" />
+                                <Button x:Name="ResetButton"
+                                        Style="{StaticResource SettingContainerResetButtonStyle}">
+                                    <FontIcon Glyph="&#xE845;"
+                                              Style="{StaticResource SettingContainerFontIconStyle}" />
+                                </Button>
+                            </StackPanel>
+                            <TextBlock x:Name="HelpTextBlock"
+                                       Style="{StaticResource SettingsPageItemDescriptionStyle}"
+                                       Text="{TemplateBinding HelpText}" />
+                        </StackPanel>
+                        <ContentPresenter Grid.Column="1"
+                                          HorizontalAlignment="Right"
+                                          VerticalAlignment="Center"
+                                          Content="{TemplateBinding Content}" />
+                    </Grid>
+                </ControlTemplate>
+            </Setter.Value>
+        </Setter>
+    </Style>
+
+    <Style x:Key="ExpanderSettingContainerStyle"
+           TargetType="local:SettingContainer">
+        <Setter Property="MaxWidth" Value="1000" />
+        <Setter Property="Template">
+            <Setter.Value>
+                <ControlTemplate TargetType="local:SettingContainer">
+                    <muxc:Expander Margin="0,4,0,0"
+                                   HorizontalAlignment="Stretch"
+                                   HorizontalContentAlignment="Stretch"
+                                   Content="{TemplateBinding Content}">
+                        <muxc:Expander.Header>
+                            <Grid MinHeight="64">
+                                <Grid.ColumnDefinitions>
+                                    <ColumnDefinition Width="*" />
+                                    <ColumnDefinition Width="Auto" />
+                                </Grid.ColumnDefinitions>
+                                <StackPanel Style="{StaticResource StackPanelInExpanderStyle}">
+                                    <StackPanel Orientation="Horizontal">
+                                        <TextBlock Style="{StaticResource SettingsPageItemHeaderStyle}"
+                                                   Text="{TemplateBinding Header}" />
+                                        <Button x:Name="ResetButton"
+                                                Style="{StaticResource SettingContainerResetButtonStyle}">
+                                            <FontIcon Glyph="&#xE845;"
+                                                      Style="{StaticResource SettingContainerFontIconStyle}" />
+                                        </Button>
+                                    </StackPanel>
+                                    <TextBlock x:Name="HelpTextBlock"
+                                               Style="{StaticResource SettingsPageItemDescriptionStyle}"
+                                               Text="{TemplateBinding HelpText}" />
+                                </StackPanel>
+                                <TextBlock Grid.Column="1"
+                                           MaxWidth="250"
+                                           Margin="0,0,-16,0"
+                                           HorizontalAlignment="Right"
+                                           VerticalAlignment="Center"
+                                           FontFamily="Segoe UI, Segoe MDL2 Assets"
+                                           Style="{StaticResource SettingsPageItemDescriptionStyle}"
+                                           Text="{TemplateBinding CurrentValue}" />
+                            </Grid>
+                        </muxc:Expander.Header>
+                    </muxc:Expander>
+                </ControlTemplate>
+            </Setter.Value>
+        </Setter>
+    </Style>
+
+</ResourceDictionary>