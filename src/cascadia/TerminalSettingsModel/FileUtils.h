--- conflicted
+++ resolved
@@ -1,18 +1,11 @@
-// Copyright (c) Microsoft Corporation.
-// Licensed under the MIT license.
-
-namespace winrt::Microsoft::Terminal::Settings::Model
-{
-    std::filesystem::path GetBaseSettingsPath();
-<<<<<<< HEAD
-    std::string ReadUTF8File(const std::filesystem::path& path, const bool elevatedOnly = false);
-    std::optional<std::string> ReadUTF8FileIfExists(const std::filesystem::path& path, const bool elevatedOnly = false);
-    void WriteUTF8File(const std::filesystem::path& path, const std::string_view content, const bool elevatedOnly = false);
-    void WriteUTF8FileAtomic(const std::filesystem::path& path, const std::string_view content);
-=======
-    std::string ReadUTF8File(const std::filesystem::path& path);
-    std::optional<std::string> ReadUTF8FileIfExists(const std::filesystem::path& path);
-    void WriteUTF8File(const std::filesystem::path& path, const std::string_view& content);
-    void WriteUTF8FileAtomic(const std::filesystem::path& path, const std::string_view& content);
->>>>>>> f04fd089
-}
+// Copyright (c) Microsoft Corporation.
+// Licensed under the MIT license.
+
+namespace winrt::Microsoft::Terminal::Settings::Model
+{
+    std::filesystem::path GetBaseSettingsPath();
+    std::string ReadUTF8File(const std::filesystem::path& path, const bool elevatedOnly = false);
+    std::optional<std::string> ReadUTF8FileIfExists(const std::filesystem::path& path, const bool elevatedOnly = false);
+    void WriteUTF8File(const std::filesystem::path& path, const std::string_view& content, const bool elevatedOnly = false);
+    void WriteUTF8FileAtomic(const std::filesystem::path& path, const std::string_view& content);
+}